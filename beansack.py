--- conflicted
+++ resolved
@@ -14,29 +14,42 @@
 from pymongo.collection import Collection
 from icecream import ic
 
+TIMEOUT = 180000 # 3 mins
 
 # names of db and collections
 BEANSACK = "beansack"
 BEANS = "beans"
+HIGHLIGHTS = "highlights"
 CHATTERS = "chatters"
 SOURCES = "sources"
 
 DEFAULT_VECTOR_SEARCH_SCORE = 0.73
-DEFAULT_VECTOR_SEARCH_LIMIT = 100
-
+DEFAULT_VECTOR_LIMIT = 100
+
+TRENDING = {K_TRENDSCORE: -1}
 LATEST = {K_UPDATED: -1}
+TRENDING = {K_TRENDSCORE: -1}
+TRENDING_AND_LATEST = {K_TRENDSCORE: -1, K_UPDATED: -1}
+LATEST_AND_TRENDING = {K_UPDATED: -1, K_TRENDSCORE: -1}
+
 NEWEST = {K_CREATED: -1}
-TRENDING = {K_TRENDSCORE: -1}
-LATEST_AND_TRENDING = {K_UPDATED: -1, K_TRENDSCORE: -1}
 NEWEST_AND_TRENDING = {K_CREATED: -1, K_TRENDSCORE: -1}
-TRENDING_AND_LATEST = {K_TRENDSCORE: -1, K_UPDATED: -1}
 
 logger = create_logger("beansack")
 
 class Beansack:
-    def __init__(self, conn_str: str, embedder: BeansackEmbeddings = None):        
-        client = MongoClient(conn_str)        
+    def __init__(self, conn_str: str, embedder: BeansackEmbeddings = None):   
+             
+        client = MongoClient(
+            conn_str, 
+            appname="PyCoffeemaker_or_Espresso", 
+            timeoutMS=TIMEOUT,
+            serverSelectionTimeoutMS=TIMEOUT,
+            socketTimeoutMS=TIMEOUT,
+            connectTimeoutMS=TIMEOUT,
+            retryWrites=True)        
         self.beanstore: Collection = client[BEANSACK][BEANS]
+        self.highlightstore: Collection = client[BEANSACK][HIGHLIGHTS]
         self.chatterstore: Collection = client[BEANSACK][CHATTERS]        
         self.sourcestore: Collection = client[BEANSACK][SOURCES]  
         self.embedder: BeansackEmbeddings = embedder
@@ -104,14 +117,14 @@
             min_score = DEFAULT_VECTOR_SEARCH_SCORE, 
             filter = None, 
             sort_by = None,
-            limit = DEFAULT_VECTOR_SEARCH_LIMIT, 
+            limit = DEFAULT_VECTOR_LIMIT, 
             projection = None
         ) -> list[Bean]:
-        pipline = self._vector_search_pipeline(query, embedding, min_score, filter, sort_by, limit, projection, False)
+        pipline = self._vector_search_pipeline(query, embedding, min_score, filter, limit, sort_by, projection)
         return _deserialize_beans(self.beanstore.aggregate(pipeline=pipline))
     
-    def count_vector_search_beans(self, query: str = None, embedding: list[float] = None, min_score = DEFAULT_VECTOR_SEARCH_SCORE, filter: dict = None, limit = DEFAULT_VECTOR_SEARCH_LIMIT) -> int:
-        pipeline = self._vector_search_pipeline(query, embedding, min_score, filter, None, limit, None, True)
+    def count_vector_search_beans(self, query: str = None, embedding: list[float] = None, min_score = DEFAULT_VECTOR_SEARCH_SCORE, filter: dict = None, limit = DEFAULT_VECTOR_LIMIT) -> int:
+        pipeline = self._count_vector_search_pipeline(query, embedding, min_score, filter, limit)
         result = list(self.beanstore.aggregate(pipeline))
         return result[0]['total_count'] if result else 0
     
@@ -274,7 +287,7 @@
             pipeline.append({"$project": projection})
         return pipeline
    
-    def _vector_search_pipeline(self, text, embedding, min_score, filter, sort_by, limit, projection, for_count):
+    def _vector_search_pipeline(self, text, embedding, min_score, filter, limit, sort_by, projection):
         pipeline = [
             {
                 "$search": {
@@ -296,12 +309,15 @@
         if filter:
             pipeline[0]["$search"]["cosmosSearch"]["filter"] = filter
         if sort_by:
-            pipeline.append({"$sort": sort_by})        
+            pipeline.append({"$sort": sort_by})
         if projection:
             pipeline.append({"$project": projection})
-        if for_count:
-            pipeline.append({"$count": "total_count"})
         return pipeline
+    
+    def _count_vector_search_pipeline(self, text, embedding, min_score, filter, limit):
+        pipline = self._vector_search_pipeline(text, embedding, min_score, filter, limit, None, None)
+        pipline.append({ "$count": "total_count"})
+        return pipline
         
     def get_latest_chatter_stats(self, urls: list[str]) -> list[Chatter]:
         pipeline = [
@@ -349,24 +365,342 @@
         logger.warning(f"{err}")
         return []
     
-<<<<<<< HEAD
-# def _deserialize_highlights(cursor) -> list[Highlight]:
-#     try:
-#         return [Highlight(**item) for item in cursor]
-#     except InvalidBSON as err:
-#         logger.warning(f"{err}")
-#         return []
-
-def timewindow_filter(last_ndays: int, from_updated: bool):
-    val = {"$gte": get_timevalue(last_ndays)}
-    return {K_UPDATED: val} if from_updated else {K_CREATED: val}
-=======
 def updated_in(last_ndays: int):
     return {K_UPDATED: {"$gte": get_timevalue(last_ndays)}}
->>>>>>> dc41dc98
 
 def created_in(last_ndays: int):
     return {K_CREATED: {"$gte": get_timevalue(last_ndays)}}
 
 def get_timevalue(last_ndays: int):
-    return int((datetime.now() - timedelta(days=last_ndays)).timestamp())+    return int((datetime.now() - timedelta(days=last_ndays)).timestamp())
+
+
+#####################################################
+### DEPRECATED OLD STORING AND INDEXING FUNCTIONS ###
+#####################################################
+        # if llm:
+        #     self.nuggetor = NuggetExtractor(llm)
+        #     self.summarizer = Summarizer(llm)   
+
+        # filter out the old ones        
+        # exists = [item[K_URL] for item in self.beanstore.find({K_URL: {"$in": [bean.url for bean in beans]}}, {K_URL: 1})]
+        # beans = [bean for bean in beans if (bean.url not in exists) and bean.text]
+        # check for existing update time. If not assign one
+        
+        # noises = [to_noise(bean) for bean in beans if (bean.likes or bean.comments)]
+        # if noises:
+        #     self.noisestore.insert_many([item.model_dump(exclude_unset=True, exclude_none=True) for item in noises])
+
+        # process the articles, posts, comments differently from the channels
+        # each bean has to have either embedding or text or else don't try to save it
+            
+            # self.rectify_beans(chatters)        
+               
+    #         # extract and insert nuggets
+    #         nuggets = self.extract_nuggets(chatters, current_time)  
+    #         if nuggets:   
+    #             res = self.nuggetstore.insert_many([item.model_dump(exclude_unset=True, exclude_none=True, by_alias=True) for item in nuggets])
+    #             logger.info("%d nuggets inserted", len(res.inserted_ids))    
+    #             nuggets = self.rectify_nuggets(nuggets) 
+    #             # delete the old duplicate ones the nuggets
+    #             total = len(nuggets)          
+    #             nuggets = self._deduplicate_nuggets(nuggets)
+    #             logger.info("%d duplicate nuggets deleted", total - len(nuggets))    
+            
+    #         # now relink
+    #         self._rerank(chatters, nuggets)
+
+    # # current arbitrary calculation score: 10 x number_of_unique_articles_or_posts + 3*num_comments + likes     
+    # def _calculate_trend_score(self, urls: list[str]) -> int:
+    #     noises = self.get_latest_chatter_stats(urls)       
+    #     return reduce(lambda a, b: a + b, [n.score for n in noises if n.score], len(urls)*10) 
+
+    # def search_highlights(self, 
+    #         query: str = None,
+    #         embedding: list[float] = None, 
+    #         min_score = DEFAULT_SEARCH_SCORE, 
+    #         filter = None, 
+    #         limit = DEFAULT_LIMIT, 
+    #         sort_by = None, 
+    #         projection = None
+    #     ) -> list[Highlight]:
+    #     pipline = self._vector_search_pipeline(query, embedding, min_score, filter, limit, sort_by, projection)
+    #     return _deserialize_highlights(self.highlightstore.aggregate(pipeline=pipline))
+    
+    # def count_search_highlights(self, query: str = None, embedding: list[float] = None, min_score = DEFAULT_SEARCH_SCORE, filter: dict = None, limit = DEFAULT_LIMIT) -> int:
+    #     pipeline = self._count_vector_search_pipeline(query, embedding, min_score, filter, limit)
+    #     result = list(self.highlightstore.aggregate(pipeline))
+    #     return result[0]['total_count'] if result else 0
+
+        # def get_highlights(self, filter, skip = 0, limit = 0,  sort_by = None, projection = None) -> list[Highlight]:        
+    #     # append the embeddings filter so that it takes into account only the indexed items
+    #     filter = {
+    #         **{K_EMBEDDING: {"$exists": True}}, 
+    #         **(filter or {})
+    #     }        
+    #     cursor = self.highlightstore.find(filter=filter, projection=projection, sort=sort_by, skip=skip, limit=limit)
+    #     return _deserialize_highlights(cursor)
+    
+    # def get_beans_by_highlights(self, highlight: str|Highlight, filter = None, limit = DEFAULT_LIMIT, projection=None) -> list:
+    #     if isinstance(highlight, Highlight):
+    #         urls = highlight.urls
+    #     else:
+    #         item = self.highlightstore.find_one({K_ID: highlight, K_URLS: {"$exists": True}}, {K_URLS: 1})
+    #         urls = item[K_URLS] if item else None        
+    #     return self.get_beans(filter = {**{K_URL: {"$in": urls }}, **(filter or {})}, sort_by=LATEST, limit=limit, projection=projection) if urls else None
+    
+    # def count_beans_by_highlights(self, highlight: str|Highlight, filter: dict = None, limit: int = DEFAULT_LIMIT) -> list:
+    #     if isinstance(highlight, Highlight):
+    #         urls = highlight.urls
+    #     else:
+    #         item = self.highlightstore.find_one({K_ID: highlight, K_URLS: {"$exists": True}}, {K_URLS: 1})
+    #         urls = item[K_URLS] if item else None
+    #     return self.beanstore.count_documents(filter = {**{K_URL: {"$in": urls }}, **(filter or {})}, limit=limit) if urls else 0
+    
+    
+
+    # def trending_highlights(self, 
+    #         query: str = None,
+    #         embedding: list[float] = None, 
+    #         min_score = DEFAULT_SEARCH_SCORE,             
+    #         filter = None,
+    #         limit = DEFAULT_LIMIT,
+    #         projection = None            
+    #     ) -> list:
+    #     if not (query or embedding):
+    #         # if query or embedding is not given, then this is scalar query            
+    #         result = self.get_highlights(filter = filter, limit = limit, sort_by=LATEST_AND_TRENDING)
+    #     else:
+    #         # else run the vector query
+    #         result = self.search_highlights(query=query, embedding=embedding, min_score=min_score, filter=filter, limit=limit, sort_by=LATEST_AND_TRENDING, projection=projection)            
+    #     return result
+    
+    # def count_trending_highlights(self, query: str = None, embedding: list[float] = None, min_score = DEFAULT_SEARCH_SCORE, filter = None, limit = DEFAULT_LIMIT) -> int:        
+    #     return self.highlightstore.count_documents(filter=filter, limit=limit) \
+    #         if not (query or embedding) \
+    #         else self.count_search_highlights(query=query, embedding=embedding, min_score=min_score, filter=filter, limit=limit)
+
+
+    # def store_noises(self, chatters: list[Chatter]):
+    #     if beans:
+    #         chatters = {noise.url: noise for noise in self._get_latest_noisestats([bean.url for bean in beans])}
+    #         update_one = lambda bean: UpdateOne(
+    #             {K_URL: bean.url}, 
+    #             {
+    #                 "$set": { 
+    #                     K_LIKES: chatters[bean.url].likes,
+    #                     K_COMMENTS: chatters[bean.url].comments,
+    #                     K_TRENDSCORE: chatters[bean.url].score
+    #                 }
+    #             }
+    #         )
+    #         update_count = _bulk_update(self.beanstore, [update_one(bean) for bean in beans if bean.url in chatters])
+    #         logger.info(f"{update_count} beans reranked")     
+
+    # def _rerank(self, beans: list[Bean], highlights: list[Highlight]):    
+    #     # BUG: currently trend_score is calculated for the entire database. That should NOT be the case. There should be a different trend score per time segment
+    #     # rectify beans trend score
+    #     if beans:
+    #         noises = {noise.url: noise for noise in self.get_latest_chatter_stats([bean.url for bean in beans])}
+    #         update_one = lambda bean: UpdateOne(
+    #             {K_URL: bean.url}, 
+    #             {
+    #                 "$set": { 
+    #                     K_LIKES: noises[bean.url].likes,
+    #                     K_COMMENTS: noises[bean.url].comments,
+    #                     K_TRENDSCORE: noises[bean.url].score
+    #                 }
+    #             }
+    #         )
+    #         update_count = _bulk_update(self.beanstore, [update_one(bean) for bean in beans if bean.url in noises])
+    #         logger.info(f"{update_count} beans reranked")        
+
+    #     # calculate and relink the unique nuggets
+    #     if highlights:
+
+    #         # beans are already rectified with trendscore. so just leverage that  
+    #         getbeans = lambda urls: self.beanstore.find(filter = {K_URL: {"$in": urls}}, projection={K_TRENDSCORE:1})
+    #         trend_score = lambda urls: reduce(operator.add, [(bean[K_TRENDSCORE] or 0) for bean in getbeans(urls) if K_TRENDSCORE in bean], len(urls)*10)   
+    #         search = lambda embedding: [bean.url for bean in self.search_beans(embedding = embedding, min_score = DEFAULT_MAPPING_SCORE, limit = 500, projection = {K_URL: 1, K_UPDATED: 1})]
+    #         update_one = lambda highlight, urls: UpdateOne(
+    #                     {K_ID: highlight.id}, 
+    #                     {"$set": { K_TRENDSCORE: trend_score(urls), K_URLS: urls}})
+    #         # rectify nuggets trend score and mapping 
+    #         # each nugget should have at least one mapped url that is of the same batch as itself.
+    #         # if it cannot match the content, then delete that the nugget and proceed with the result  
+    #         # TODO: remove this one, it is a redundant check          
+    #         matches_same_batch = lambda highlight: self.count_search_beans(embedding=highlight.embedding, min_score=DEFAULT_MAPPING_SCORE, filter={K_UPDATED: highlight.updated}, limit = 1)
+
+    #         to_update, to_delete = [], []
+    #         for highlight in highlights:
+    #             if matches_same_batch(highlight):
+    #                 to_update.append(update_one(highlight, search(highlight.embedding)))
+    #             else:
+    #                 to_delete.append(highlight.id)
+
+    #         total = _bulk_update(self.highlightstore, update=to_update)
+    #         logger.info("%d nuggets reranked", total)
+    #         if to_delete:
+    #             deleted = self.highlightstore.delete_many({K_ID: {"$in": to_delete}}).deleted_count
+    #             logger.info("%d straggler nuggets deleted", deleted)
+
+
+    # # stores beans and post-processes them for generating embeddings, summary and nuggets
+    # def _deprecated_store(self, beans: list[Bean]):        
+    #     # filter out the old ones        
+    #     exists = [item[K_URL] for item in self.beanstore.find({K_URL: {"$in": [bean.url for bean in beans]}}, {K_URL: 1})]
+    #     beans = [bean for bean in beans if (bean.url not in exists) and bean.text]
+    #     current_time = int(datetime.now().timestamp())
+        
+    #     # removing the media noises into separate item        
+    #     noises = []
+    #     for bean in beans:
+    #         if bean.noise:
+    #             bean.noise.url = bean.url                
+    #             bean.noise.updated = current_time
+    #             bean.noise.text = _truncate(bean.noise.text) if bean.noise.text else None
+    #             bean.noise.score = (bean.noise.comments or 0)*3 + (bean.noise.likes or 0)
+    #             noises.append(bean.noise)
+    #             bean.noise = None    
+    #     if noises:
+    #         self.noisestore.insert_many([item.model_dump(exclude_unset=True, exclude_none=True) for item in noises])
+
+    #     # process items with text body. if the body is empty just scrap it
+    #     # process the articles, posts, comments differently from the channels
+    #     chatters = [bean for bean in beans if bean.kind != CHANNEL ] 
+    #     for bean in chatters:
+    #         bean.updated = current_time
+    #         bean.text = _truncate(bean.text)
+
+    #     if chatters:
+    #         # insert the beans
+    #         res = self.beanstore.insert_many([item.model_dump(exclude_unset=True, exclude_none=True) for item in chatters])
+    #         logger.info("%d beans inserted", len(res.inserted_ids))    
+    #         self.rectify_beans(chatters)        
+               
+    #         # extract and insert nuggets
+    #         nuggets = self.extract_nuggets(chatters, current_time)  
+    #         if nuggets:   
+    #             res = self.nuggetstore.insert_many([item.model_dump(exclude_unset=True, exclude_none=True, by_alias=True) for item in nuggets])
+    #             logger.info("%d nuggets inserted", len(res.inserted_ids))    
+    #             nuggets = self.rectify_nuggets(nuggets) 
+    #             # delete the old duplicate ones the nuggets
+    #             total = len(nuggets)          
+    #             nuggets = self._deduplicate_nuggets(nuggets)
+    #             logger.info("%d duplicate nuggets deleted", total - len(nuggets))    
+            
+    #         # now relink
+    #         self._rerank(chatters, nuggets)
+
+    #     #############        
+    #     # TODO: process channels differently
+    #     #############
+    #     # channels = [bean for bean in beans if bean.kind == CHANNEL ] 
+
+    # def extract_nuggets(self, beans: list[Bean], batch_time: int) -> list[Nugget]:         
+    #     try:
+    #         texts = [bean.text for bean in beans]
+    #         is_valid_nugget = lambda nug: nug and (K_DESCRIPTION in nug) and (K_KEYPHRASE in nug) and (len(nug[K_DESCRIPTION]) > len(nug[K_KEYPHRASE]))
+    #         nuggets = [Nugget(id=f"{batch_time}-{i}", keyphrase=n[K_KEYPHRASE], event=n.get(K_EVENT), description=n[K_DESCRIPTION], updated=batch_time) for i, n in enumerate(self.nuggetor.extract(texts)) if is_valid_nugget(n)]           
+    #         return nuggets
+    #     except Exception as err:
+    #         logger.warning("Nugget extraction failed.")
+    #         ic(err)
+
+    # def rectify_beansack(self, last_ndays:int, cleanup:bool, rerank: bool):        
+    #     if cleanup:
+    #         time_filter = {K_UPDATED: { "$lte": get_timevalue(CLEANUP_WINDOW) }}
+    #         # clean up beanstore (but retain the channels)
+    #         res = self.beanstore.delete_many(time_filter)
+    #         logger.info("%d old beans deleted", res.deleted_count)
+    #         # clean up nuggets
+    #         res = self.nuggetstore.delete_many(time_filter)
+    #         logger.info("%d old nuggets deleted", res.deleted_count)
+    #         # clean up beanstore
+    #         res = self.beanstore.delete_many(time_filter)
+    #         logger.info("%d old noises deleted", res.deleted_count)
+
+    #     # get all the beans to rectify        
+    #     beans = _deserialize_beans(self.beanstore.find(
+    #         {
+    #             "$or": [
+    #                 { K_EMBEDDING: { "$exists": False } },
+    #                 { K_SUMMARY: { "$exists": False } }
+    #             ],
+    #             K_UPDATED: { "$gte": get_timevalue(last_ndays) }
+    #         }
+    #     ))  
+    #     self.rectify_beans(beans)
+
+    #     # get all the nuggets to rectify        
+    #     nuggets = _deserialize_nuggets(self.nuggetstore.find(
+    #         {
+    #             K_EMBEDDING: { "$exists": False },
+    #             K_UPDATED: { "$gte": get_timevalue(last_ndays) }
+    #         }
+    #     ))
+    #     nuggets = self.rectify_nuggets(nuggets)   
+        
+    #     if rerank:
+    #         # pull in all nuggets or else keep the ones in the rectify window
+    #         filter = {
+    #             K_UPDATED: { "$gte": get_timevalue(last_ndays) },
+    #             K_EMBEDDING: { "$exists": True }
+    #         }
+    #         beans = _deserialize_beans(self.beanstore.find(filter = filter, projection = { K_URL: 1 }))
+    #         nuggets = _deserialize_nuggets(self.nuggetstore.find(filter=filter, sort=LATEST))
+       
+    #     # rectify the mappings
+    #     self._rerank(beans, nuggets) 
+
+    # def rectify_beans(self, beans: list[Bean]):
+    #     def _generate(bean: Bean):
+    #         to_set = {}
+    #         try:
+    #             if not bean.embedding:
+    #                 bean.embedding = to_set[K_EMBEDDING] = self.embedder.embed_documents(bean.digest())
+    #             if not bean.summary:
+    #                 summary = self.summarizer.summarize(bean.text)
+    #                 # this is heuristic to weed out bad summaries
+    #                 bean.summary = to_set[K_SUMMARY] = summary if len(summary) > len(bean.title) else f"{bean.text[:500]}..."
+    #         except Exception as err:
+    #             logger.warning(f"bean rectification error: {err}")
+    #             pass # do nothing, to set will be empty
+    #         return UpdateOne({K_URL: bean.url}, {"$set": to_set}), bean
+        
+    #     if beans:
+    #         updates, beans = zip(*[_generate(bean) for bean in beans])
+    #         update_count = _update_collection(self.beanstore, list(updates))
+    #         logger.info(f"{update_count} beans rectified")
+    #     return beans
+
+    # def rectify_nuggets(self, nuggets: list[Nugget]):
+    #     def _generate(nugget: Nugget):
+    #         to_set = {}
+    #         try:
+    #             if not nugget.embedding:                    
+    #                 nugget.embedding = to_set[K_EMBEDDING] = self.embedder.embed_query(nugget.digest()) # embedding as a search query towards the documents      
+    #         except Exception as err:
+    #             logger.warning(f"nugget rectification error: {err}")
+    #         return UpdateOne({K_ID: nugget.id}, {"$set": to_set}), nugget
+        
+    #     if nuggets:
+    #         updates, nuggets = zip(*[_generate(nugget) for nugget in nuggets])
+    #         update_count =_update_collection(self.nuggetstore, list(updates))
+    #         logger.info(f"{update_count} nuggets rectified")
+    #         return [nugget for nugget in nuggets if nugget.embedding]
+    #     else:
+    #         return nuggets
+    
+    # def _deduplicate_nuggets(self, nuggets: list[Nugget]):        
+    #     # using .92 for similarity score calculation
+    #     # and pulling in 10000 as a rough limit
+    #     total = 0
+    #     for nug in nuggets:
+    #         to_delete = list(self.nuggetstore.aggregate(
+    #             self._vector_search_pipeline(text=None, embedding=nug.embedding, min_score=0.92, filter = None, limit=10000, sort_by=LATEST, projection={K_ID:1})
+    #         ))[1:]
+    #         to_delete = [item[K_ID] for item in to_delete]
+    #         total += self.nuggetstore.delete_many({K_ID: {"$in": to_delete}}).deleted_count
+                
+    #     return self.get_nuggets(filter={K_ID: {"$in": [n.id for n in nuggets]}}) 